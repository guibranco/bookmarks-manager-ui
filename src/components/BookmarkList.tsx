--- conflicted
+++ resolved
@@ -11,22 +11,14 @@
 
 /**
  * A functional component that renders a list of bookmarks in a table format.
-<<<<<<< HEAD
  * Each bookmark displays its title, URL, tags, date added, and provides actions
- * for toggling favorites and opening links.
-=======
  * Each bookmark can be clicked to trigger a callback, and users can toggle favorites if authenticated.
->>>>>>> 7272fe2b
  *
  * @param {Object} props - The properties for the component.
  * @param {Array} props.bookmarks - An array of bookmark objects to display.
  * @param {Function} props.onBookmarkClick - Callback function triggered when a bookmark is clicked.
  * @param {Function} props.onToggleFavorite - Callback function triggered when the favorite status of a bookmark is toggled.
-<<<<<<< HEAD
- * @param {boolean} props.isAuthenticated - Indicates whether the user is authenticated.
-=======
  * @param {boolean} props.isAuthenticated - Indicates if the user is authenticated, affecting the ability to toggle favorites.
->>>>>>> 7272fe2b
  *
  * @returns {JSX.Element} The rendered bookmark list component.
  *
@@ -38,11 +30,7 @@
  *   isAuthenticated={true}
  * />
  *
-<<<<<<< HEAD
- * @throws {Error} Throws an error if bookmarks are not provided or are not an array.
-=======
  * @throws {Error} Throws an error if the bookmarks array is not provided or is not an array.
->>>>>>> 7272fe2b
  */
 const BookmarkList: React.FC<BookmarkListProps> = ({ bookmarks, onBookmarkClick, onToggleFavorite, isAuthenticated }) => {
   return (
